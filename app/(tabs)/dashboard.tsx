--- conflicted
+++ resolved
@@ -734,7 +734,6 @@
     handleRefresh();
   };
 
-<<<<<<< HEAD
   const handleFetchStepsToday = async () => {
     setHealthError(null);
     setHealthLoading(true);
@@ -768,12 +767,6 @@
     }
   };
 
-  if (error) {
-    Alert.alert("Error", error);
-  }
-
-=======
->>>>>>> 20c4a6f0
   // The global generating screen will handle workout generation display
 
   // Show message if user is not authenticated
@@ -1022,6 +1015,57 @@
         ) : (
           <>
             <View className="px-4 mb-6">
+              <View className="px-4 mb-6">
+                <View className="bg-white rounded-2xl p-5 shadow-rn-sm">
+                  <View className="flex-row items-center justify-between mb-4">
+                    <Text className="text-base font-semibold text-text-primary">
+                      Steps (Today)
+                    </Text>
+                    {healthLoading && (
+                      <ActivityIndicator
+                        size="small"
+                        color={colors.brand.primary}
+                      />
+                    )}
+                  </View>
+                  <View className="flex-row items-center justify-between">
+                    <View className="flex-row items-center">
+                      <Ionicons
+                        name="walk-outline"
+                        size={24}
+                        color={colors.brand.primary}
+                      />
+                      <Text className="text-lg font-bold text-text-primary ml-3">
+                        {stepsCount ?? "—"}
+                      </Text>
+                    </View>
+                    {!healthReady ? (
+                      <TouchableOpacity
+                        className="bg-secondary rounded-xl px-4 py-2"
+                        onPress={handleConnectHealth}
+                      >
+                        <Text className="text-white font-semibold text-sm">
+                          Connect Health
+                        </Text>
+                      </TouchableOpacity>
+                    ) : (
+                      <TouchableOpacity
+                        className="bg-primary rounded-xl px-4 py-2"
+                        onPress={handleFetchStepsToday}
+                      >
+                        <Text className="text-text-primary font-semibold text-sm">
+                          Refresh
+                        </Text>
+                      </TouchableOpacity>
+                    )}
+                  </View>
+                  {healthError && (
+                    <Text className="text-xs text-accent mt-3">
+                      {healthError}
+                    </Text>
+                  )}
+                </View>
+              </View>
               <View className="bg-white rounded-2xl p-5 shadow-rn-sm">
                 <View className="flex-row items-center justify-between mb-4">
                   <Text className="text-base font-semibold text-text-primary">
