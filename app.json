--- conflicted
+++ resolved
@@ -6,11 +6,7 @@
     "orientation": "portrait",
     "icon": "./assets/icon.png",
     "splash": {
-<<<<<<< HEAD
-      "image": "./assets/icon.png",
-=======
       "image": "./assets/splash.png",
->>>>>>> a9b6ed82
       "resizeMode": "contain",
       "backgroundColor": "#FFFFFF"
     },
